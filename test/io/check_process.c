--- conflicted
+++ resolved
@@ -110,9 +110,6 @@
 	return M_TRUE;
 }
 
-/* Flags an error when trying to write to cat */
-static M_bool             delay_cat_error_flag = M_FALSE;
-
 static void process_cb(M_event_t *event, M_event_type_t type, M_io_t *io, void *data)
 {
 	char             error[256];
@@ -129,36 +126,6 @@
 			} else {
 				event_debug("io %p %s %s connected", io, process_name(state->test), process_io_name(state, io));
 			}
-<<<<<<< HEAD
-			break;
-		case M_EVENT_TYPE_READ:
-			buf = M_buf_create();
-			M_io_read_into_buf(io, buf);
-			event_debug("process %p %s read %zu bytes", io, name, M_buf_len(buf));
-			M_buf_cancel(buf);
-			break;
-		case M_EVENT_TYPE_WRITE:
-			break;
-		case M_EVENT_TYPE_OTHER:
-			if (proc_stdin != NULL) {
-				size_t       written;
-				M_io_error_t io_error;
-				const char   str[] = "hello world!";
-				io = proc_stdin;
-				event_debug("(delay-cat) about to write");
-				io_error = M_io_write(io, (const unsigned char *)str, sizeof(str), &written);
-				event_debug("(delay-cat) write done");
-				if (io_error != M_IO_ERROR_SUCCESS || written == 0) {
-					event_debug("failed to write to stdin");
-					return;
-				}
-				M_io_disconnect(io);
-			} else {
-				event_debug("Attempt to write to stdin, but it has been closed!");
-				delay_cat_error_flag = M_TRUE;
-			}
-			break;
-=======
 
 			if (state->test == TEST_CASE_CAT && io == state->io_stdin) {
 				if (!write_stdin(state)) {
@@ -189,7 +156,6 @@
 			/* Timer fired off, clear it so we don't destroy later */
 			state->timer = NULL;
 			break;
->>>>>>> f6eed5ca
 		case M_EVENT_TYPE_DISCONNECTED:
 		case M_EVENT_TYPE_ERROR:
 			M_io_get_error_string(io, error, sizeof(error));
@@ -334,18 +300,11 @@
 	}
 
 	event_debug("entering loop");
-	if (test_case == TEST_CASE_CAT) {
-		M_event_timer_oneshot(event, 1000, M_TRUE, process_cb, (void*)"stdin(cat)");
-	}
 	if (M_event_loop(event, 5000) != M_EVENT_ERR_DONE) {
 		event_debug("event loop did not return done");
 		return M_FALSE;
 	}
 	event_debug("loop ended");
-
-	if (delay_cat_error_flag) {
-		return M_FALSE;
-	}
 
 	/* Cleanup */
 	M_event_destroy(event);
