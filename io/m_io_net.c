--- conflicted
+++ resolved
@@ -498,15 +498,12 @@
 #ifdef _WIN32
 	so_linger.l_onoff  = 1;
 #else
-<<<<<<< HEAD
-=======
 	/* 20220720 -- Cirrus CI's FreeBSD needs SO_LINGER to be off.  When it is on, a client will initiate a
 	* disconnect sequence with shutdown() via M_io_disconnect() returning 0 errors.  The system will then
 	* flag an EV_EOF event indicating that a graceful shutdown sequence completed.  Then socket will close()
 	* via M_io_destroy().  If this happens when there is pending data (activating the SO_LINGER logic)
 	* the server will never receive an EV_EOF flagged event. I have many logs available if you want more
 	* information -- AK */
->>>>>>> 64b571a0
 	so_linger.l_onoff  = 0;
 #endif
 	so_linger.l_linger = 0;
@@ -547,6 +544,7 @@
 #endif
 }
 
+
 static M_bool M_io_net_process_cb(M_io_layer_t *layer, M_event_type_t *type)
 {
 	M_io_handle_t *handle = M_io_layer_get_handle(layer);
@@ -594,7 +592,7 @@
 					handle->data.net.last_error = M_io_net_resolve_error_sys(handle->data.net.last_error_sys);
 				}
 
-				if ((*type == M_EVENT_TYPE_WRITE || *type == M_EVENT_TYPE_READ) && handle->data.net.last_error_sys == 0) {
+				if (*type == M_EVENT_TYPE_WRITE && handle->data.net.last_error_sys == 0) {
 					handle->data.net.last_error = M_IO_ERROR_SUCCESS;
 					/* Remove write waiter, add read waiter */
 					M_event_handle_modify(event, M_EVENT_MODTYPE_DEL_WAITTYPE, comm, handle->data.net.evhandle, handle->data.net.sock, M_EVENT_WAIT_WRITE, 0);
